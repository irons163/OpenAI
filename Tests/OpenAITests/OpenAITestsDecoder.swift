--- conflicted
+++ resolved
@@ -316,22 +316,14 @@
     func testModelType() async throws {
         let data = """
         {
-<<<<<<< HEAD
-          "id": "gpt-3.5-turbo",
-=======
           "id": "whisper-1",
           "created": 555,
->>>>>>> 224f4ef6
           "object": "model",
           "owned_by": "openai"
         }
         """
         
-<<<<<<< HEAD
-        let expectedValue = ModelResult(id: .gpt3_5Turbo, object: "model", ownedBy: "openai")
-=======
         let expectedValue = ModelResult(id: .whisper_1, created: 555, object: "model", ownedBy: "openai")
->>>>>>> 224f4ef6
         try decode(data, expectedValue)
     }
     
