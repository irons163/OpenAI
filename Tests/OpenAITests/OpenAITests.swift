--- conflicted
+++ resolved
@@ -333,11 +333,7 @@
     
     func testJSONRequestCreation() throws {
         let configuration = OpenAI.Configuration(token: "foo", organizationIdentifier: "bar", timeoutInterval: 14)
-<<<<<<< HEAD
-        let completionQuery = ChatQuery(model: .whisper_1, messages: [Chat(role: Chat.Role.user, content: "how are you?")])
-=======
         let completionQuery = ChatQuery(messages: [.user(.init(content: .string("how are you?")))], model: .gpt3_5Turbo_16k)
->>>>>>> 224f4ef6
         let jsonRequest = JSONRequest<ChatResult>(body: completionQuery, url: URL(string: "http://google.com")!)
         let urlRequest = try jsonRequest.build(token: configuration.token, organizationIdentifier: configuration.organizationIdentifier, timeoutInterval: configuration.timeoutInterval)
         
@@ -349,11 +345,7 @@
     
     func testMultipartRequestCreation() throws {
         let configuration = OpenAI.Configuration(token: "foo", organizationIdentifier: "bar", timeoutInterval: 14)
-<<<<<<< HEAD
-        let completionQuery = AudioTranslationQuery(file: Data(), fileName: "foo", model: .whisper_1)
-=======
         let completionQuery = AudioTranslationQuery(file: Data(), fileType: .mp3, model: .whisper_1)
->>>>>>> 224f4ef6
         let jsonRequest = MultipartFormDataRequest<ChatResult>(body: completionQuery, url: URL(string: "http://google.com")!)
         let urlRequest = try jsonRequest.build(token: configuration.token, organizationIdentifier: configuration.organizationIdentifier, timeoutInterval: configuration.timeoutInterval)
         
