--- conflicted
+++ resolved
@@ -118,7 +118,7 @@
             completion: completion
         )
     }
-    
+
     public func runSubmitToolOutputs(threadId: String, runId: String, query: RunToolOutputsQuery, completion: @escaping (Result<RunResult, Error>) -> Void) {
         performRequest(
             request: AssistantsRequest<RunResult>.jsonRequest(
@@ -152,7 +152,6 @@
         )
     }
     
-<<<<<<< HEAD
     public func threadRun(query: ThreadRunQuery, completion: @escaping (Result<RunResult, Error>) -> Void) {
         performRequest(
             request: AssistantsRequest<RunResult>.jsonRequest(
@@ -203,18 +202,7 @@
             completion: completion
         )
     }
-    // END UPDATES FROM 11-06-23
-
-    public func completions(query: CompletionsQuery, completion: @escaping (Result<CompletionsResult, Error>) -> Void) {
-        performRequest(request: JSONRequest<CompletionsResult>(body: query, url: buildURL(path: .completions)), completion: completion)
-    }
-    
-    public func completionsStream(query: CompletionsQuery, onResult: @escaping (Result<CompletionsResult, Error>) -> Void, completion: ((Error?) -> Void)?) {
-        performStreamingRequest(request: JSONRequest<CompletionsResult>(body: query.makeStreamable(), url: buildURL(path: .completions)), onResult: onResult, completion: completion)
-    }
-    
-=======
->>>>>>> add6cfb8
+
     public func images(query: ImagesQuery, completion: @escaping (Result<ImagesResult, Error>) -> Void) {
         performRequest(request: JSONRequest<ImagesResult>(body: query, url: buildURL(path: .images)), completion: completion)
     }
@@ -340,8 +328,6 @@
 }
 
 extension OpenAI {
-    
-<<<<<<< HEAD
     func buildURL(path: String, after: String? = nil) -> URL {
         DefaultURLBuilder(configuration: configuration, path: path, after: after)
             .buildURL()
@@ -360,7 +346,7 @@
     func buildAssistantURL(path: APIPath.Assistants, assistantId: String) -> URL {
         AssistantsURLBuilder(configuration: configuration, path: path, assistantId: assistantId)
             .buildURL()
-=======
+
     func buildURL(path: String) -> URL {
         var components = URLComponents()
         components.scheme = configuration.scheme
@@ -381,14 +367,11 @@
             // Let all requests fail, but so that we don't crash on explicit unwrapping
             return URL(fileURLWithPath: "")
         }
->>>>>>> add6cfb8
     }
 }
 
 typealias APIPath = String
 extension APIPath {
-<<<<<<< HEAD
-    // 1106
     struct Assistants {
         static let assistants = Assistants(stringValue: "/v1/assistants")
         static let assistantsModify = Assistants(stringValue: "/v1/assistants/ASST_ID")
@@ -405,12 +388,7 @@
         
         let stringValue: String
     }
-    // 1106 end
-
-    static let completions = "/v1/completions"
-=======
-    
->>>>>>> add6cfb8
+
     static let embeddings = "/v1/embeddings"
     static let chats = "/v1/chat/completions"
     static let models = "/v1/models"
